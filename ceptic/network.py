--- conflicted
+++ resolved
@@ -26,12 +26,9 @@
 if version_info < (3, 0):
     # Python 2
     import socket
-<<<<<<< HEAD
     from multiprocessing.reduction import rebuild_socket, reduce_socket
     # add pickle support for socket objects
     copyreg.pickle(socket.socket, reduce_socket, rebuild_socket)
-=======
->>>>>>> 41a31332
 
     class SocketCeptic(object):
         """
